--- conflicted
+++ resolved
@@ -41,12 +41,8 @@
     "sphinx.ext.autosectionlabel",
     "sphinx.ext.intersphinx",
     "sphinxcontrib.rsvgconverter",
-<<<<<<< HEAD
     "sphinxcontrib.video",
-    # "sphinxext.delta",
-=======
     "sphinxext.delta",
->>>>>>> 56047615
     "sphinxext.opengraph",
     "sphinxext.photofinish",
     "sphinxext.rediraffe",
